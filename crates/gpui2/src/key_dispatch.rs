--- conflicted
+++ resolved
@@ -1,12 +1,6 @@
 use crate::{
-<<<<<<< HEAD
-    build_action_from_type, Action, DispatchPhase, FocusId, KeyContext, KeyMatch, Keymap,
-    Keystroke, KeystrokeMatcher, WindowContext,
-=======
-    build_action_from_type, Action, Bounds, DispatchPhase, Element, FocusEvent, FocusHandle,
-    FocusId, KeyBinding, KeyContext, KeyMatch, Keymap, Keystroke, KeystrokeMatcher, MouseDownEvent,
-    Pixels, Style, StyleRefinement, ViewContext, WindowContext,
->>>>>>> 58f9ef99
+    build_action_from_type, Action, DispatchPhase, FocusId, KeyBinding, KeyContext, KeyMatch,
+    Keymap, Keystroke, KeystrokeMatcher, WindowContext,
 };
 use collections::HashMap;
 use parking_lot::Mutex;
